/*---------------------------------------------------------------------------------------------
 *  Copyright (c) Microsoft Corporation. All rights reserved.
 *  Licensed under the MIT License. See License.txt in the project root for license information.
 *--------------------------------------------------------------------------------------------*/

import { getOrDefault } from 'vs/base/common/objects';
import { IDisposable, dispose, Disposable, toDisposable, DisposableStore } from 'vs/base/common/lifecycle';
import { Gesture, EventType as TouchEventType, GestureEvent } from 'vs/base/browser/touch';
import * as DOM from 'vs/base/browser/dom';
import { Event, Emitter } from 'vs/base/common/event';
import { domEvent } from 'vs/base/browser/event';
import { ScrollableElement } from 'vs/base/browser/ui/scrollbar/scrollableElement';
import { ScrollEvent, ScrollbarVisibility, INewScrollDimensions } from 'vs/base/common/scrollable';
import { RangeMap, shift } from './rangeMap';
import { IListVirtualDelegate, IListRenderer, IListMouseEvent, IListTouchEvent, IListGestureEvent, IListDragEvent, IListDragAndDrop, ListDragOverEffect } from './list';
import { RowCache, IRow } from './rowCache';
import { ISpliceable } from 'vs/base/common/sequence';
import { memoize } from 'vs/base/common/decorators';
import { Range, IRange } from 'vs/base/common/range';
import { equals, distinct } from 'vs/base/common/arrays';
import { DataTransfers, StaticDND, IDragAndDropData } from 'vs/base/browser/dnd';
import { disposableTimeout, Delayer } from 'vs/base/common/async';
import { isFirefox } from 'vs/base/browser/browser';
import { IMouseWheelEvent } from 'vs/base/browser/mouseEvent';

interface IItem<T> {
	readonly id: string;
	readonly element: T;
	readonly templateId: string;
	row: IRow | null;
	size: number;
	width: number | undefined;
	hasDynamicHeight: boolean;
	lastDynamicHeightWidth: number | undefined;
	uri: string | undefined;
	dropTarget: boolean;
	dragStartDisposable: IDisposable;
}

export interface IListViewDragAndDrop<T> extends IListDragAndDrop<T> {
	getDragElements(element: T): T[];
}

export interface IAriaProvider<T> {
	getSetSize(element: T, index: number, listLength: number): number;
	getPosInSet(element: T, index: number): number;
	getRole?(element: T): string;
	isChecked?(element: T): boolean;
}

export interface IListViewOptions<T> {
	readonly dnd?: IListViewDragAndDrop<T>;
	readonly useShadows?: boolean;
	readonly verticalScrollMode?: ScrollbarVisibility;
	readonly setRowLineHeight?: boolean;
	readonly setRowHeight?: boolean;
	readonly supportDynamicHeights?: boolean;
	readonly mouseSupport?: boolean;
	readonly horizontalScrolling?: boolean;
	readonly ariaProvider?: IAriaProvider<T>;
	readonly additionalScrollHeight?: number;
}

const DefaultOptions = {
	useShadows: true,
	verticalScrollMode: ScrollbarVisibility.Auto,
	setRowLineHeight: true,
	setRowHeight: true,
	supportDynamicHeights: false,
	dnd: {
		getDragElements<T>(e: T) { return [e]; },
		getDragURI() { return null; },
		onDragStart(): void { },
		onDragOver() { return false; },
		drop() { }
	},
	horizontalScrolling: false
};

export class ElementsDragAndDropData<T, TContext = void> implements IDragAndDropData {

	readonly elements: T[];
	context: TContext | undefined;

	constructor(elements: T[]) {
		this.elements = elements;
	}

	update(): void { }

	getData(): T[] {
		return this.elements;
	}
}

export class ExternalElementsDragAndDropData<T> implements IDragAndDropData {

	readonly elements: T[];

	constructor(elements: T[]) {
		this.elements = elements;
	}

	update(): void { }

	getData(): T[] {
		return this.elements;
	}
}

export class DesktopDragAndDropData implements IDragAndDropData {

	readonly types: any[];
	readonly files: any[];

	constructor() {
		this.types = [];
		this.files = [];
	}

	update(dataTransfer: DataTransfer): void {
		if (dataTransfer.types) {
			this.types.splice(0, this.types.length, ...dataTransfer.types);
		}

		if (dataTransfer.files) {
			this.files.splice(0, this.files.length);

			for (let i = 0; i < dataTransfer.files.length; i++) {
				const file = dataTransfer.files.item(i);

				if (file && (file.size || file.type)) {
					this.files.push(file);
				}
			}
		}
	}

	getData(): any {
		return {
			types: this.types,
			files: this.files
		};
	}
}

function equalsDragFeedback(f1: number[] | undefined, f2: number[] | undefined): boolean {
	if (Array.isArray(f1) && Array.isArray(f2)) {
		return equals(f1, f2!);
	}

	return f1 === f2;
}

export class ListView<T> implements ISpliceable<T>, IDisposable {

	private static InstanceCount = 0;
	readonly domId = `list_id_${++ListView.InstanceCount}`;

	readonly domNode: HTMLElement;

	private items: IItem<T>[];
	private itemId: number;
	private rangeMap: RangeMap;
	private cache: RowCache<T>;
	private renderers = new Map<string, IListRenderer<any /* TODO@joao */, any>>();
	private lastRenderTop: number;
	private lastRenderHeight: number;
	private renderWidth = 0;
	public rowsContainer: HTMLElement;
	private scrollableElement: ScrollableElement;
	private _scrollHeight: number = 0;
	private scrollableElementUpdateDisposable: IDisposable | null = null;
	private scrollableElementWidthDelayer = new Delayer<void>(50);
	private splicing = false;
	private dragOverAnimationDisposable: IDisposable | undefined;
	private dragOverAnimationStopDisposable: IDisposable = Disposable.None;
	private dragOverMouseY: number = 0;
	private setRowLineHeight: boolean;
	private setRowHeight: boolean;
	private supportDynamicHeights: boolean;
	private horizontalScrolling: boolean;
	private additionalScrollHeight: number;
	private ariaProvider: IAriaProvider<T>;
	private scrollWidth: number | undefined;

	private dnd: IListViewDragAndDrop<T>;
	private canDrop: boolean = false;
	private currentDragData: IDragAndDropData | undefined;
	private currentDragFeedback: number[] | undefined;
	private currentDragFeedbackDisposable: IDisposable = Disposable.None;
	private onDragLeaveTimeout: IDisposable = Disposable.None;

	private readonly disposables: DisposableStore = new DisposableStore();

	private readonly _onDidChangeContentHeight = new Emitter<number>();
	readonly onDidChangeContentHeight: Event<number> = Event.latch(this._onDidChangeContentHeight.event);
	get contentHeight(): number { return this.rangeMap.size; }

	get onDidScroll(): Event<ScrollEvent> { return this.scrollableElement.onScroll; }

	private readonly _willScroll = new Emitter<ScrollEvent>();
	get onWillScroll(): Event<ScrollEvent> { return this._willScroll.event; }

	private _isRendering: boolean = false;
	get isRendering(): boolean {
		return this._isRendering;
	}

	set isRendering(newState: boolean) {
		this._isRendering = newState;
	}

	constructor(
		container: HTMLElement,
		private virtualDelegate: IListVirtualDelegate<T>,
		renderers: IListRenderer<any /* TODO@joao */, any>[],
		options: IListViewOptions<T> = DefaultOptions as IListViewOptions<T>
	) {
		if (options.horizontalScrolling && options.supportDynamicHeights) {
			throw new Error('Horizontal scrolling and dynamic heights not supported simultaneously');
		}

		this.items = [];
		this.itemId = 0;
		this.rangeMap = new RangeMap();

		for (const renderer of renderers) {
			this.renderers.set(renderer.templateId, renderer);
		}

		this.cache = this.disposables.add(new RowCache(this.renderers));

		this.lastRenderTop = 0;
		this.lastRenderHeight = 0;

		this.domNode = document.createElement('div');
		this.domNode.className = 'monaco-list';

		DOM.addClass(this.domNode, this.domId);
		this.domNode.tabIndex = 0;

		DOM.toggleClass(this.domNode, 'mouse-support', typeof options.mouseSupport === 'boolean' ? options.mouseSupport : true);

		this.horizontalScrolling = getOrDefault(options, o => o.horizontalScrolling, DefaultOptions.horizontalScrolling);
		DOM.toggleClass(this.domNode, 'horizontal-scrolling', this.horizontalScrolling);

		this.additionalScrollHeight = typeof options.additionalScrollHeight === 'undefined' ? 0 : options.additionalScrollHeight;

		this.ariaProvider = options.ariaProvider || { getSetSize: (e, i, length) => length, getPosInSet: (_, index) => index + 1 };

		this.rowsContainer = document.createElement('div');
		this.rowsContainer.className = 'monaco-list-rows';
		this.rowsContainer.style.transform = 'translate3d(0px, 0px, 0px)';
		this.disposables.add(Gesture.addTarget(this.rowsContainer));

		this.scrollableElement = this.disposables.add(new ScrollableElement(this.rowsContainer, {
			alwaysConsumeMouseWheel: true,
			horizontal: this.horizontalScrolling ? ScrollbarVisibility.Auto : ScrollbarVisibility.Hidden,
			vertical: getOrDefault(options, o => o.verticalScrollMode, DefaultOptions.verticalScrollMode),
			useShadows: getOrDefault(options, o => o.useShadows, DefaultOptions.useShadows)
		}));

		this.domNode.appendChild(this.scrollableElement.getDomNode());
		container.appendChild(this.domNode);

		this.scrollableElement.onScroll(this.onScroll, this, this.disposables);
		domEvent(this.rowsContainer, TouchEventType.Change)(this.onTouchChange, this, this.disposables);

		// Prevent the monaco-scrollable-element from scrolling
		// https://github.com/Microsoft/vscode/issues/44181
		domEvent(this.scrollableElement.getDomNode(), 'scroll')
			(e => (e.target as HTMLElement).scrollTop = 0, null, this.disposables);

		Event.map(domEvent(this.domNode, 'dragover'), e => this.toDragEvent(e))(this.onDragOver, this, this.disposables);
		Event.map(domEvent(this.domNode, 'drop'), e => this.toDragEvent(e))(this.onDrop, this, this.disposables);
		domEvent(this.domNode, 'dragleave')(this.onDragLeave, this, this.disposables);
		domEvent(window, 'dragend')(this.onDragEnd, this, this.disposables);

		this.setRowLineHeight = getOrDefault(options, o => o.setRowLineHeight, DefaultOptions.setRowLineHeight);
		this.setRowHeight = getOrDefault(options, o => o.setRowHeight, DefaultOptions.setRowHeight);
		this.supportDynamicHeights = getOrDefault(options, o => o.supportDynamicHeights, DefaultOptions.supportDynamicHeights);
		this.dnd = getOrDefault<IListViewOptions<T>, IListViewDragAndDrop<T>>(options, o => o.dnd, DefaultOptions.dnd);

		this.layout();
	}

	public triggerScrollFromMouseWheelEvent(browserEvent: IMouseWheelEvent) {
		this.scrollableElement.triggerScrollFromMouseWheelEvent(browserEvent);
	}

	updateDynamicHeight(index: number, element: T, size: number): void {
		const renderRange = this.getRenderRange(this.lastRenderTop, this.lastRenderHeight);
		this.rangeMap.splice(index, 1, [
			{
				size: size
			}
		]);

		this.items[index].size = size;

		for (let i = renderRange.start; i < renderRange.end; i++) {
			if (this.items[i].row) {
				this.updateItemInDOM(this.items[i], i);
			}
		}

		const newRenderRange = this.getRenderRange(this.lastRenderTop, this.lastRenderHeight);
		const removeRanges = Range.relativeComplement(renderRange, newRenderRange);

		for (const range of removeRanges) {
			for (let i = range.start; i < range.end; i++) {
				if (this.items[i].row) {
					this.removeItemFromDOM(i);
				}
			}
		}

		this.fixMisuseRows(newRenderRange);

		this._onDidChangeContentHeight.fire(this.contentHeight);
		this.eventuallyUpdateScrollDimensions();
	}

	splice(start: number, deleteCount: number, elements: T[] = []): T[] {
		if (this.splicing) {
			throw new Error('Can\'t run recursive splices.');
		}

		this.splicing = true;

		try {
			return this._splice(start, deleteCount, elements);
		} finally {
			this.splicing = false;
			this._onDidChangeContentHeight.fire(this.contentHeight);
		}
	}

	private _splice(start: number, deleteCount: number, elements: T[] = []): T[] {
		const previousRenderRange = this.getRenderRange(this.lastRenderTop, this.lastRenderHeight);
		const deleteRange = { start, end: start + deleteCount };
		const removeRange = Range.intersect(previousRenderRange, deleteRange);

		for (let i = removeRange.start; i < removeRange.end; i++) {
			this.removeItemFromDOM(i);
		}

		const previousRestRange: IRange = { start: start + deleteCount, end: this.items.length };
		const previousRenderedRestRange = Range.intersect(previousRestRange, previousRenderRange);
		const previousUnrenderedRestRanges = Range.relativeComplement(previousRestRange, previousRenderRange);

		const inserted = elements.map<IItem<T>>(element => ({
			id: String(this.itemId++),
			element,
			templateId: this.virtualDelegate.getTemplateId(element),
			size: this.virtualDelegate.getHeight(element),
			width: undefined,
			hasDynamicHeight: !!this.virtualDelegate.hasDynamicHeight && this.virtualDelegate.hasDynamicHeight(element),
			lastDynamicHeightWidth: undefined,
			row: null,
			uri: undefined,
			dropTarget: false,
			dragStartDisposable: Disposable.None
		}));

		let deleted: IItem<T>[];

		// TODO@joao: improve this optimization to catch even more cases
		if (start === 0 && deleteCount >= this.items.length) {
			this.rangeMap = new RangeMap();
			this.rangeMap.splice(0, 0, inserted);
			this.items = inserted;
			deleted = [];
		} else {
			this.rangeMap.splice(start, deleteCount, inserted);
			deleted = this.items.splice(start, deleteCount, ...inserted);
		}

		const delta = elements.length - deleteCount;
		const renderRange = this.getRenderRange(this.lastRenderTop, this.lastRenderHeight);
		const renderedRestRange = shift(previousRenderedRestRange, delta);
		const updateRange = Range.intersect(renderRange, renderedRestRange);

		for (let i = updateRange.start; i < updateRange.end; i++) {
			this.updateItemInDOM(this.items[i], i);
		}

		const removeRanges = Range.relativeComplement(renderedRestRange, renderRange);

		for (const range of removeRanges) {
			for (let i = range.start; i < range.end; i++) {
				this.removeItemFromDOM(i);
			}
		}

		const unrenderedRestRanges = previousUnrenderedRestRanges.map(r => shift(r, delta));
		const elementsRange = { start, end: start + elements.length };
		const insertRanges = [elementsRange, ...unrenderedRestRanges].map(r => Range.intersect(renderRange, r));
		const beforeElement = this.getNextToLastElement(insertRanges);

		for (const range of insertRanges) {
			for (let i = range.start; i < range.end; i++) {
				this.insertItemInDOM(i, beforeElement);
			}
		}

		this.eventuallyUpdateScrollDimensions();

		if (this.supportDynamicHeights) {
			this._rerender(this.scrollTop, this.renderHeight);
		}

		return deleted.map(i => i.element);
	}

	private eventuallyUpdateScrollDimensions(): void {
		this._scrollHeight = this.contentHeight;
		if (this.scrollableElement.getScrollDimensions().height > this._scrollHeight) {
			this.rowsContainer.style.height = `${this.scrollableElement.getScrollDimensions().height}`;
		} else {
			this.rowsContainer.style.height = `${this._scrollHeight}px`;
		}

		if (!this.scrollableElementUpdateDisposable) {
			this.scrollableElementUpdateDisposable = DOM.scheduleAtNextAnimationFrame(() => {
				this.scrollableElement.setScrollDimensions({ scrollHeight: this.scrollHeight });
				this.updateScrollWidth();
				this.scrollableElementUpdateDisposable = null;
			});
		}
	}

	private eventuallyUpdateScrollWidth(): void {
		if (!this.horizontalScrolling) {
			return;
		}

		this.scrollableElementWidthDelayer.trigger(() => this.updateScrollWidth());
	}

	private updateScrollWidth(): void {
		if (!this.horizontalScrolling) {
			return;
		}

		if (this.items.length === 0) {
			this.scrollableElement.setScrollDimensions({ scrollWidth: 0 });
		}

		let scrollWidth = 0;

		for (const item of this.items) {
			if (typeof item.width !== 'undefined') {
				scrollWidth = Math.max(scrollWidth, item.width);
			}
		}

		this.scrollWidth = scrollWidth;
		this.scrollableElement.setScrollDimensions({ scrollWidth: scrollWidth + 10 });
	}

	updateWidth(index: number): void {
		if (!this.horizontalScrolling || typeof this.scrollWidth === 'undefined') {
			return;
		}

		const item = this.items[index];
		this.measureItemWidth(item);

		if (typeof item.width !== 'undefined' && item.width > this.scrollWidth) {
			this.scrollWidth = item.width;
			this.scrollableElement.setScrollDimensions({ scrollWidth: this.scrollWidth + 10 });
		}
	}

	rerender(): void {
		if (!this.supportDynamicHeights) {
			return;
		}

		for (const item of this.items) {
			item.lastDynamicHeightWidth = undefined;
		}

		this._rerender(this.lastRenderTop, this.lastRenderHeight);
	}

	get length(): number {
		return this.items.length;
	}

	get renderHeight(): number {
		const scrollDimensions = this.scrollableElement.getScrollDimensions();
		return scrollDimensions.height;
	}

	get firstVisibleIndex(): number {
		const range = this.getRenderRange(this.lastRenderTop, this.lastRenderHeight);
		const firstElTop = this.rangeMap.positionAt(range.start);
		const nextElTop = this.rangeMap.positionAt(range.start + 1);
		if (nextElTop !== -1) {
			const firstElMidpoint = (nextElTop - firstElTop) / 2 + firstElTop;
			if (firstElMidpoint < this.scrollTop) {
				return range.start + 1;
			}
		}

		return range.start;
	}

	get lastVisibleIndex(): number {
		const range = this.getRenderRange(this.lastRenderTop, this.lastRenderHeight);
		return range.end - 1;
	}

	element(index: number): T {
		return this.items[index].element;
	}

	domElement(index: number): HTMLElement | null {
		const row = this.items[index].row;
		return row && row.domNode;
	}

	elementHeight(index: number): number {
		return this.items[index].size;
	}

	elementTop(index: number): number {
		return this.rangeMap.positionAt(index);
	}

	indexAt(position: number): number {
		return this.rangeMap.indexAt(position);
	}

	indexAfter(position: number): number {
		return this.rangeMap.indexAfter(position);
	}

	layout(height?: number, width?: number): void {
		let scrollDimensions: INewScrollDimensions = {
			height: typeof height === 'number' ? height : DOM.getContentHeight(this.domNode)
		};

		if (this.scrollableElementUpdateDisposable) {
			this.scrollableElementUpdateDisposable.dispose();
			this.scrollableElementUpdateDisposable = null;
			scrollDimensions.scrollHeight = this.scrollHeight;
		}

		this.scrollableElement.setScrollDimensions(scrollDimensions);

		if (typeof width !== 'undefined') {
			this.renderWidth = width;

			if (this.supportDynamicHeights) {
				this._rerender(this.scrollTop, this.renderHeight);
			}

			if (this.horizontalScrolling) {
				this.scrollableElement.setScrollDimensions({
					width: typeof width === 'number' ? width : DOM.getContentWidth(this.domNode)
				});
			}
		}
	}

	// Render

	private render(renderTop: number, renderHeight: number, renderLeft: number, scrollWidth: number): void {
		this.isRendering = true;
		const previousRenderRange = this.getRenderRange(this.lastRenderTop, this.lastRenderHeight);
		const renderRange = this.getRenderRange(renderTop, renderHeight);

		const rangesToInsert = Range.relativeComplement(renderRange, previousRenderRange);
		const rangesToRemove = Range.relativeComplement(previousRenderRange, renderRange);
		const beforeElement = this.getNextToLastElement(rangesToInsert);

		for (const range of rangesToInsert) {
			for (let i = range.start; i < range.end; i++) {
				this.insertItemInDOM(i, beforeElement);
			}
		}

		for (const range of rangesToRemove) {
			for (let i = range.start; i < range.end; i++) {
				this.removeItemFromDOM(i);
			}
		}

		this.rowsContainer.style.left = `-${renderLeft}px`;
		this.rowsContainer.style.top = `-${renderTop}px`;

		if (this.horizontalScrolling) {
			this.rowsContainer.style.width = `${Math.max(scrollWidth, this.renderWidth)}px`;
		}

		this.lastRenderTop = renderTop;
		this.lastRenderHeight = renderHeight;
		this.isRendering = false;
	}

	// DOM operations

	private insertItemInDOM(index: number, beforeElement: HTMLElement | null): void {
		const item = this.items[index];

		if (!item.row) {
			item.row = this.cache.alloc(item.templateId);
			const role = this.ariaProvider.getRole ? this.ariaProvider.getRole(item.element) : 'treeitem';
			item.row!.domNode!.setAttribute('role', role);
			const checked = this.ariaProvider.isChecked ? this.ariaProvider.isChecked(item.element) : undefined;
			if (typeof checked !== 'undefined') {
				item.row!.domNode!.setAttribute('aria-checked', String(checked));
			}
		}

		if (!item.row.domNode!.parentElement) {
			if (beforeElement) {
				this.rowsContainer.insertBefore(item.row.domNode!, beforeElement);
			} else {
				this.rowsContainer.appendChild(item.row.domNode!);
			}
		}

		this.updateItemInDOM(item, index);

		const renderer = this.renderers.get(item.templateId);

		if (!renderer) {
			throw new Error(`No renderer found for template id ${item.templateId}`);
		}

		if (renderer) {
			renderer.renderElement(item.element, index, item.row.templateData, item.size);
		}

		const uri = this.dnd.getDragURI(item.element);
		item.dragStartDisposable.dispose();
		item.row.domNode!.draggable = !!uri;

		if (uri) {
			const onDragStart = domEvent(item.row.domNode!, 'dragstart');
			item.dragStartDisposable = onDragStart(event => this.onDragStart(item.element, uri, event));
		}

		if (this.horizontalScrolling) {
			this.measureItemWidth(item);
			this.eventuallyUpdateScrollWidth();
		}
	}

	private measureItemWidth(item: IItem<T>): void {
		if (!item.row || !item.row.domNode) {
			return;
		}

		item.row.domNode.style.width = isFirefox ? '-moz-fit-content' : 'fit-content';
		item.width = DOM.getContentWidth(item.row.domNode);
		const style = window.getComputedStyle(item.row.domNode);

		if (style.paddingLeft) {
			item.width += parseFloat(style.paddingLeft);
		}

		if (style.paddingRight) {
			item.width += parseFloat(style.paddingRight);
		}

		item.row.domNode.style.width = '';
	}

	private updateItemInDOM(item: IItem<T>, index: number): void {
		item.row!.domNode!.style.top = `${this.elementTop(index)}px`;
<<<<<<< HEAD
=======

>>>>>>> 9c341b3d
		if (this.setRowHeight) {
			item.row!.domNode!.style.height = `${item.size}px`;
		}

		if (this.setRowLineHeight) {
			item.row!.domNode!.style.lineHeight = `${item.size}px`;
		}

		item.row!.domNode!.setAttribute('data-index', `${index}`);
		item.row!.domNode!.setAttribute('data-last-element', index === this.length - 1 ? 'true' : 'false');
		item.row!.domNode!.setAttribute('aria-setsize', String(this.ariaProvider.getSetSize(item.element, index, this.length)));
		item.row!.domNode!.setAttribute('aria-posinset', String(this.ariaProvider.getPosInSet(item.element, index)));
		item.row!.domNode!.setAttribute('id', this.getElementDomId(index));

		DOM.toggleClass(item.row!.domNode!, 'drop-target', item.dropTarget);
	}

	private removeItemFromDOM(index: number): void {
		const item = this.items[index];
		item.dragStartDisposable.dispose();

		const renderer = this.renderers.get(item.templateId);
		if (renderer && renderer.disposeElement && item.row) {
			renderer.disposeElement(item.element, index, item.row!.templateData, item.size);
		}

		this.cache.release(item.row!);
		item.row = null;

		if (this.horizontalScrolling) {
			this.eventuallyUpdateScrollWidth();
		}
	}

	getScrollTop(): number {
		const scrollPosition = this.scrollableElement.getScrollPosition();
		return scrollPosition.scrollTop;
	}

	setScrollTop(scrollTop: number): void {
		if (this.scrollableElementUpdateDisposable) {
			this.scrollableElementUpdateDisposable.dispose();
			this.scrollableElementUpdateDisposable = null;
			this.scrollableElement.setScrollDimensions({ scrollHeight: this.scrollHeight });
		}

		this.scrollableElement.setScrollPosition({ scrollTop });
	}

	getScrollLeft(): number {
		const scrollPosition = this.scrollableElement.getScrollPosition();
		return scrollPosition.scrollLeft;
	}

	setScrollLeft(scrollLeft: number): void {
		if (this.scrollableElementUpdateDisposable) {
			this.scrollableElementUpdateDisposable.dispose();
			this.scrollableElementUpdateDisposable = null;
			this.scrollableElement.setScrollDimensions({ scrollWidth: this.scrollWidth });
		}

		this.scrollableElement.setScrollPosition({ scrollLeft });
	}


	get scrollTop(): number {
		return this.getScrollTop();
	}

	set scrollTop(scrollTop: number) {
		this.setScrollTop(scrollTop);
	}

	get scrollHeight(): number {
		return this._scrollHeight + (this.horizontalScrolling ? 10 : 0) + this.additionalScrollHeight;
	}

	// Events

	@memoize get onMouseClick(): Event<IListMouseEvent<T>> { return Event.map(domEvent(this.domNode, 'click'), e => this.toMouseEvent(e)); }
	@memoize get onMouseDblClick(): Event<IListMouseEvent<T>> { return Event.map(domEvent(this.domNode, 'dblclick'), e => this.toMouseEvent(e)); }
	@memoize get onMouseMiddleClick(): Event<IListMouseEvent<T>> { return Event.filter(Event.map(domEvent(this.domNode, 'auxclick'), e => this.toMouseEvent(e as MouseEvent)), e => e.browserEvent.button === 1); }
	@memoize get onMouseUp(): Event<IListMouseEvent<T>> { return Event.map(domEvent(this.domNode, 'mouseup'), e => this.toMouseEvent(e)); }
	@memoize get onMouseDown(): Event<IListMouseEvent<T>> { return Event.map(domEvent(this.domNode, 'mousedown'), e => this.toMouseEvent(e)); }
	@memoize get onMouseOver(): Event<IListMouseEvent<T>> { return Event.map(domEvent(this.domNode, 'mouseover'), e => this.toMouseEvent(e)); }
	@memoize get onMouseMove(): Event<IListMouseEvent<T>> { return Event.map(domEvent(this.domNode, 'mousemove'), e => this.toMouseEvent(e)); }
	@memoize get onMouseOut(): Event<IListMouseEvent<T>> { return Event.map(domEvent(this.domNode, 'mouseout'), e => this.toMouseEvent(e)); }
	@memoize get onContextMenu(): Event<IListMouseEvent<T>> { return Event.map(domEvent(this.domNode, 'contextmenu'), e => this.toMouseEvent(e)); }
	@memoize get onTouchStart(): Event<IListTouchEvent<T>> { return Event.map(domEvent(this.domNode, 'touchstart'), e => this.toTouchEvent(e)); }
	@memoize get onTap(): Event<IListGestureEvent<T>> { return Event.map(domEvent(this.rowsContainer, TouchEventType.Tap), e => this.toGestureEvent(e)); }

	private toMouseEvent(browserEvent: MouseEvent): IListMouseEvent<T> {
		const index = this.getItemIndexFromEventTarget(browserEvent.target || null);
		const item = typeof index === 'undefined' ? undefined : this.items[index];
		const element = item && item.element;
		return { browserEvent, index, element };
	}

	private toTouchEvent(browserEvent: TouchEvent): IListTouchEvent<T> {
		const index = this.getItemIndexFromEventTarget(browserEvent.target || null);
		const item = typeof index === 'undefined' ? undefined : this.items[index];
		const element = item && item.element;
		return { browserEvent, index, element };
	}

	private toGestureEvent(browserEvent: GestureEvent): IListGestureEvent<T> {
		const index = this.getItemIndexFromEventTarget(browserEvent.initialTarget || null);
		const item = typeof index === 'undefined' ? undefined : this.items[index];
		const element = item && item.element;
		return { browserEvent, index, element };
	}

	private toDragEvent(browserEvent: DragEvent): IListDragEvent<T> {
		const index = this.getItemIndexFromEventTarget(browserEvent.target || null);
		const item = typeof index === 'undefined' ? undefined : this.items[index];
		const element = item && item.element;
		return { browserEvent, index, element };
	}

	private onScroll(e: ScrollEvent): void {
		try {
			this._willScroll.fire(e);
			this.render(e.scrollTop, e.height, e.scrollLeft, e.scrollWidth);

			if (this.supportDynamicHeights) {
				this._rerender(e.scrollTop, e.height);
			}
		} catch (err) {
			console.error('Got bad scroll event:', e);
			throw err;
		}
	}

	private onTouchChange(event: GestureEvent): void {
		event.preventDefault();
		event.stopPropagation();

		this.scrollTop -= event.translationY;
	}

	// DND

	private onDragStart(element: T, uri: string, event: DragEvent): void {
		if (!event.dataTransfer) {
			return;
		}

		const elements = this.dnd.getDragElements(element);

		event.dataTransfer.effectAllowed = 'copyMove';
		event.dataTransfer.setData(DataTransfers.RESOURCES, JSON.stringify([uri]));

		if (event.dataTransfer.setDragImage) {
			let label: string | undefined;

			if (this.dnd.getDragLabel) {
				label = this.dnd.getDragLabel(elements, event);
			}

			if (typeof label === 'undefined') {
				label = String(elements.length);
			}

			const dragImage = DOM.$('.monaco-drag-image');
			dragImage.textContent = label;
			document.body.appendChild(dragImage);
			event.dataTransfer.setDragImage(dragImage, -10, -10);
			setTimeout(() => document.body.removeChild(dragImage), 0);
		}

		this.currentDragData = new ElementsDragAndDropData(elements);
		StaticDND.CurrentDragAndDropData = new ExternalElementsDragAndDropData(elements);

		if (this.dnd.onDragStart) {
			this.dnd.onDragStart(this.currentDragData, event);
		}
	}

	private onDragOver(event: IListDragEvent<T>): boolean {
		event.browserEvent.preventDefault(); // needed so that the drop event fires (https://stackoverflow.com/questions/21339924/drop-event-not-firing-in-chrome)

		this.onDragLeaveTimeout.dispose();

		if (StaticDND.CurrentDragAndDropData && StaticDND.CurrentDragAndDropData.getData() === 'vscode-ui') {
			return false;
		}

		this.setupDragAndDropScrollTopAnimation(event.browserEvent);

		if (!event.browserEvent.dataTransfer) {
			return false;
		}

		// Drag over from outside
		if (!this.currentDragData) {
			if (StaticDND.CurrentDragAndDropData) {
				// Drag over from another list
				this.currentDragData = StaticDND.CurrentDragAndDropData;

			} else {
				// Drag over from the desktop
				if (!event.browserEvent.dataTransfer.types) {
					return false;
				}

				this.currentDragData = new DesktopDragAndDropData();
			}
		}

		const result = this.dnd.onDragOver(this.currentDragData, event.element, event.index, event.browserEvent);
		this.canDrop = typeof result === 'boolean' ? result : result.accept;

		if (!this.canDrop) {
			this.currentDragFeedback = undefined;
			this.currentDragFeedbackDisposable.dispose();
			return false;
		}

		event.browserEvent.dataTransfer.dropEffect = (typeof result !== 'boolean' && result.effect === ListDragOverEffect.Copy) ? 'copy' : 'move';

		let feedback: number[];

		if (typeof result !== 'boolean' && result.feedback) {
			feedback = result.feedback;
		} else {
			if (typeof event.index === 'undefined') {
				feedback = [-1];
			} else {
				feedback = [event.index];
			}
		}

		// sanitize feedback list
		feedback = distinct(feedback).filter(i => i >= -1 && i < this.length).sort((a, b) => a - b);
		feedback = feedback[0] === -1 ? [-1] : feedback;

		if (equalsDragFeedback(this.currentDragFeedback, feedback)) {
			return true;
		}

		this.currentDragFeedback = feedback;
		this.currentDragFeedbackDisposable.dispose();

		if (feedback[0] === -1) { // entire list feedback
			DOM.addClass(this.domNode, 'drop-target');
			DOM.addClass(this.rowsContainer, 'drop-target');
			this.currentDragFeedbackDisposable = toDisposable(() => {
				DOM.removeClass(this.domNode, 'drop-target');
				DOM.removeClass(this.rowsContainer, 'drop-target');
			});
		} else {
			for (const index of feedback) {
				const item = this.items[index]!;
				item.dropTarget = true;

				if (item.row && item.row.domNode) {
					DOM.addClass(item.row.domNode, 'drop-target');
				}
			}

			this.currentDragFeedbackDisposable = toDisposable(() => {
				for (const index of feedback) {
					const item = this.items[index]!;
					item.dropTarget = false;

					if (item.row && item.row.domNode) {
						DOM.removeClass(item.row.domNode, 'drop-target');
					}
				}
			});
		}

		return true;
	}

	private onDragLeave(): void {
		this.onDragLeaveTimeout.dispose();
		this.onDragLeaveTimeout = disposableTimeout(() => this.clearDragOverFeedback(), 100);
	}

	private onDrop(event: IListDragEvent<T>): void {
		if (!this.canDrop) {
			return;
		}

		const dragData = this.currentDragData;
		this.teardownDragAndDropScrollTopAnimation();
		this.clearDragOverFeedback();
		this.currentDragData = undefined;
		StaticDND.CurrentDragAndDropData = undefined;

		if (!dragData || !event.browserEvent.dataTransfer) {
			return;
		}

		event.browserEvent.preventDefault();
		dragData.update(event.browserEvent.dataTransfer);
		this.dnd.drop(dragData, event.element, event.index, event.browserEvent);
	}

	private onDragEnd(event: DragEvent): void {
		this.canDrop = false;
		this.teardownDragAndDropScrollTopAnimation();
		this.clearDragOverFeedback();
		this.currentDragData = undefined;
		StaticDND.CurrentDragAndDropData = undefined;

		if (this.dnd.onDragEnd) {
			this.dnd.onDragEnd(event);
		}
	}

	private clearDragOverFeedback(): void {
		this.currentDragFeedback = undefined;
		this.currentDragFeedbackDisposable.dispose();
		this.currentDragFeedbackDisposable = Disposable.None;
	}

	// DND scroll top animation

	private setupDragAndDropScrollTopAnimation(event: DragEvent): void {
		if (!this.dragOverAnimationDisposable) {
			const viewTop = DOM.getTopLeftOffset(this.domNode).top;
			this.dragOverAnimationDisposable = DOM.animate(this.animateDragAndDropScrollTop.bind(this, viewTop));
		}

		this.dragOverAnimationStopDisposable.dispose();
		this.dragOverAnimationStopDisposable = disposableTimeout(() => {
			if (this.dragOverAnimationDisposable) {
				this.dragOverAnimationDisposable.dispose();
				this.dragOverAnimationDisposable = undefined;
			}
		}, 1000);

		this.dragOverMouseY = event.pageY;
	}

	private animateDragAndDropScrollTop(viewTop: number): void {
		if (this.dragOverMouseY === undefined) {
			return;
		}

		const diff = this.dragOverMouseY - viewTop;
		const upperLimit = this.renderHeight - 35;

		if (diff < 35) {
			this.scrollTop += Math.max(-14, Math.floor(0.3 * (diff - 35)));
		} else if (diff > upperLimit) {
			this.scrollTop += Math.min(14, Math.floor(0.3 * (diff - upperLimit)));
		}
	}

	private teardownDragAndDropScrollTopAnimation(): void {
		this.dragOverAnimationStopDisposable.dispose();

		if (this.dragOverAnimationDisposable) {
			this.dragOverAnimationDisposable.dispose();
			this.dragOverAnimationDisposable = undefined;
		}
	}

	// Util

	private getItemIndexFromEventTarget(target: EventTarget | null): number | undefined {
		let element: HTMLElement | null = target as (HTMLElement | null);

		while (element instanceof HTMLElement && element !== this.rowsContainer) {
			const rawIndex = element.getAttribute('data-index');

			if (rawIndex) {
				const index = Number(rawIndex);

				if (!isNaN(index)) {
					return index;
				}
			}

			element = element.parentElement;
		}

		return undefined;
	}

	private getRenderRange(renderTop: number, renderHeight: number): IRange {
		return {
			start: this.rangeMap.indexAt(renderTop),
			end: this.rangeMap.indexAfter(renderTop + renderHeight - 1)
		};
	}

	/**
	 * Given a stable rendered state, checks every rendered element whether it needs
	 * to be probed for dynamic height. Adjusts scroll height and top if necessary.
	 */
	private _rerender(renderTop: number, renderHeight: number): void {
		let isOutermost = true;

		if (this.isRendering) {
			isOutermost = false;
		}

		this.isRendering = true;
		const previousRenderRange = this.getRenderRange(renderTop, renderHeight);

		// Let's remember the second element's position, this helps in scrolling up
		// and preserving a linear upwards scroll movement
		let anchorElementIndex: number | undefined;
		let anchorElementTopDelta: number | undefined;

		if (renderTop === this.elementTop(previousRenderRange.start)) {
			anchorElementIndex = previousRenderRange.start;
			anchorElementTopDelta = 0;
		} else if (previousRenderRange.end - previousRenderRange.start > 1) {
			anchorElementIndex = previousRenderRange.start + 1;
			anchorElementTopDelta = this.elementTop(anchorElementIndex) - renderTop;
		}

		let heightDiff = 0;

		while (true) {
			const renderRange = this.getRenderRange(renderTop, renderHeight);

			let didChange = false;

			for (let i = renderRange.start; i < renderRange.end; i++) {
				const diff = this.probeDynamicHeight(i);

				if (diff !== 0) {
					this.rangeMap.splice(i, 1, [this.items[i]]);
				}

				heightDiff += diff;
				didChange = didChange || diff !== 0;
			}

			if (!didChange) {
				if (heightDiff !== 0) {
					this.eventuallyUpdateScrollDimensions();
				}

				const unrenderRanges = Range.relativeComplement(previousRenderRange, renderRange);

				for (const range of unrenderRanges) {
					for (let i = range.start; i < range.end; i++) {
						if (this.items[i].row) {
							this.removeItemFromDOM(i);
						}
					}
				}

				const renderRanges = Range.relativeComplement(renderRange, previousRenderRange);

				for (const range of renderRanges) {
					for (let i = range.start; i < range.end; i++) {
						const afterIndex = i + 1;
						const beforeRow = afterIndex < this.items.length ? this.items[afterIndex].row : null;
						const beforeElement = beforeRow ? beforeRow.domNode : null;
						this.insertItemInDOM(i, beforeElement);
					}
				}

				for (let i = renderRange.start; i < renderRange.end; i++) {
					if (this.items[i].row) {
						this.updateItemInDOM(this.items[i], i);
					}
				}

				if (typeof anchorElementIndex === 'number') {
					this.scrollTop = this.elementTop(anchorElementIndex) - anchorElementTopDelta!;
				}

				if (isOutermost && this.rowsContainer.getElementsByClassName('monaco-list-row').length !== (renderRange.end - renderRange.start)) {
					this.fixMisuseRows(renderRange);
				}

				this._onDidChangeContentHeight.fire(this.contentHeight);
				this.isRendering = false;
				return;
			}
		}
	}

	private fixMisuseRows(renderRange: IRange) {
		let elements = this.rowsContainer.getElementsByClassName('monaco-list-row');
		let rowsToRemove = [];
		let rowsRendered = new Set<number>();
		for (let i = 0; i < elements.length; i++) {
			let index = Number(elements[i].getAttribute('data-index'));
			if (index >= renderRange.start && index < renderRange.end) {
				rowsRendered.add(index);
				continue;
			} else {
				rowsToRemove.push(index);
			}
		}

		for (let i = 0; i < rowsToRemove.length; i++) {
			let index = rowsToRemove[i];
			if (this.items[index].row) {
				this.removeItemFromDOM(index);
			}
		}

		for (let i = renderRange.start; i < renderRange.end; i++) {
			if (rowsRendered.has(i)) {
				continue;
			} else {
				// @TODO: why?
				this.insertItemInDOM(i, null);
			}
		}
	}

	private probeDynamicHeight(index: number): number {
		const item = this.items[index];

		if (this.virtualDelegate.hasDynamicHeight) {
			if (!this.virtualDelegate.hasDynamicHeight(item.element)) {
				return 0;
			}
		} else {
			if (!item.hasDynamicHeight || item.lastDynamicHeightWidth === this.renderWidth) {
				return 0;
			}
		}


		const size = item.size;

		if (item.row && item.row.domNode) {
			let newSize = item.row.domNode.offsetHeight;
			item.size = newSize;
			return newSize - size;
		}

		const row = this.cache.alloc(item.templateId);

		row.domNode!.style.height = '';
		this.rowsContainer.appendChild(row.domNode!);

		const renderer = this.renderers.get(item.templateId);
		if (renderer) {
			renderer.renderElement(item.element, index, row.templateData, undefined);

			if (renderer.disposeElement) {
				renderer.disposeElement(item.element, index, row.templateData, undefined);
			}
		}

		item.size = row.domNode!.offsetHeight;

		if (this.virtualDelegate.setDynamicHeight) {
			this.virtualDelegate.setDynamicHeight(item.element, item.size);
		}

		item.lastDynamicHeightWidth = this.renderWidth;
		this.rowsContainer.removeChild(row.domNode!);
		this.cache.release(row);

		return item.size - size;
	}

	private getNextToLastElement(ranges: IRange[]): HTMLElement | null {
		const lastRange = ranges[ranges.length - 1];

		if (!lastRange) {
			return null;
		}

		const nextToLastItem = this.items[lastRange.end];

		if (!nextToLastItem) {
			return null;
		}

		if (!nextToLastItem.row) {
			return null;
		}

		return nextToLastItem.row.domNode;
	}

	getElementDomId(index: number): string {
		return `${this.domId}_${index}`;
	}

	// Dispose

	dispose() {
		if (this.items) {
			for (const item of this.items) {
				if (item.row) {
					const renderer = this.renderers.get(item.row.templateId);
					if (renderer) {
						renderer.disposeTemplate(item.row.templateData);
					}
				}
			}

			this.items = [];
		}

		if (this.domNode && this.domNode.parentNode) {
			this.domNode.parentNode.removeChild(this.domNode);
		}

		dispose(this.disposables);
	}
}<|MERGE_RESOLUTION|>--- conflicted
+++ resolved
@@ -674,10 +674,7 @@
 
 	private updateItemInDOM(item: IItem<T>, index: number): void {
 		item.row!.domNode!.style.top = `${this.elementTop(index)}px`;
-<<<<<<< HEAD
-=======
-
->>>>>>> 9c341b3d
+
 		if (this.setRowHeight) {
 			item.row!.domNode!.style.height = `${item.size}px`;
 		}
